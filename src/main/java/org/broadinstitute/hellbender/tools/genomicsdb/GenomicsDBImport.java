package org.broadinstitute.hellbender.tools.genomicsdb;

import com.google.common.util.concurrent.ThreadFactoryBuilder;
import htsjdk.samtools.SAMSequenceDictionary;
import htsjdk.samtools.util.Interval;
import htsjdk.samtools.util.IntervalList;
import htsjdk.samtools.util.Locatable;
import htsjdk.samtools.util.FileExtensions;
import htsjdk.tribble.AbstractFeatureReader;
import htsjdk.tribble.CloseableTribbleIterator;
import htsjdk.tribble.FeatureReader;
import htsjdk.tribble.TribbleException;
import htsjdk.variant.variantcontext.VariantContext;
import htsjdk.variant.vcf.VCFCodec;
import htsjdk.variant.vcf.VCFFileReader;
import htsjdk.variant.vcf.VCFHeader;
import htsjdk.variant.vcf.VCFHeaderLine;
import htsjdk.variant.vcf.VCFUtils;
import org.broadinstitute.barclay.argparser.Advanced;
import org.broadinstitute.barclay.argparser.Argument;
import org.broadinstitute.barclay.argparser.CommandLineException;
import org.broadinstitute.barclay.argparser.CommandLineProgramProperties;
import org.broadinstitute.barclay.help.DocumentedFeature;
import org.broadinstitute.hellbender.cmdline.StandardArgumentDefinitions;
import org.broadinstitute.hellbender.cmdline.programgroups.ShortVariantDiscoveryProgramGroup;
import org.broadinstitute.hellbender.engine.GATKTool;
import org.broadinstitute.hellbender.exceptions.GATKException;
import org.broadinstitute.hellbender.exceptions.UserException;
import org.broadinstitute.hellbender.utils.IntervalUtils;
import org.broadinstitute.hellbender.utils.SimpleInterval;
import org.broadinstitute.hellbender.utils.Utils;
import org.broadinstitute.hellbender.utils.gcs.BucketUtils;
import org.broadinstitute.hellbender.utils.io.IOUtils;
import org.broadinstitute.hellbender.utils.variant.GATKVariantContextUtils;
import org.genomicsdb.Constants;
import org.genomicsdb.GenomicsDBUtils;
import org.genomicsdb.importer.GenomicsDBImporter;
import org.genomicsdb.model.BatchCompletionCallbackFunctionArgument;
import org.genomicsdb.model.Coordinates;
import org.genomicsdb.model.GenomicsDBCallsetsMapProto;
import org.genomicsdb.model.GenomicsDBImportConfiguration;
import org.genomicsdb.model.GenomicsDBVidMapProto;
import org.genomicsdb.model.ImportConfig;

import java.io.File;
import java.io.IOException;
import java.net.URI;
import java.net.URISyntaxException;
import java.nio.channels.SeekableByteChannel;
import java.nio.charset.StandardCharsets;
import java.nio.file.Files;
import java.nio.file.Path;
import java.util.ArrayList;
import java.util.Iterator;
import java.util.LinkedHashMap;
import java.util.LinkedHashSet;
import java.util.List;
import java.util.Map;
import java.util.NoSuchElementException;
import java.util.Set;
import java.util.SortedMap;
import java.util.TreeMap;
import java.util.concurrent.CompletionException;
import java.util.concurrent.ExecutionException;
import java.util.concurrent.ExecutorService;
import java.util.concurrent.Executors;
import java.util.concurrent.Future;
import java.util.concurrent.ThreadFactory;
import java.util.function.Function;
import java.util.stream.Collectors;


/**
 * Import single-sample GVCFs into GenomicsDB before joint genotyping.
 *
 * <p>The GATK4 Best Practice Workflow for SNP and Indel calling uses GenomicsDBImport to merge GVCFs from multiple samples.
 * GenomicsDBImport offers the same functionality as CombineGVCFs and initially came from the <i>Intel-Broad Center for Genomics</i>.
 * The datastore transposes sample-centric variant information across genomic loci to make data more accessible to tools.
 * </p>
 *
 * <p>To query the contents of the GenomicsDB datastore, use
 * <a href='https://software.broadinstitute.org/gatk/documentation/tooldocs/current/org_broadinstitute_gatk_tools_walkers_variantutils_SelectVariants.php'>SelectVariants</a>.
 * See <a href='https://software.broadinstitute.org/gatk/documentation/article?id=11813'>Tutorial#11813</a> to get started. </p>
 *
 * <p>Details on GenomicsDB are at
 * <a href='https://github.com/GenomicsDB/GenomicsDB/wiki'>https://github.com/GenomicsDB/GenomicsDB/wiki</a>.
 * In brief, GenomicsDB utilises a data storage system optimized for storing/querying sparse arrays.
 * Genomics data is typically sparse in that each sample has few variants with respect to the entire reference genome.
 * GenomicsDB contains specialized code for genomics applications, such as VCF parsing and INFO field annotation
 * calculation.
 * </p>
 *
 * <h3>Input</h3>
 * <p>
 * One or more GVCFs produced by in HaplotypeCaller with the `-ERC GVCF` or `-ERC BP_RESOLUTION` settings, containing
 * the samples to joint-genotype.
 * </p>
 *
 * <h3>Output</h3>
 * <p>
 * A GenomicsDB workspace
 * </p>
 *
 *  <h3>Usage examples</h3>
 *
 *  Provide each sample GVCF separately.
 *  <pre>
 *    gatk --java-options "-Xmx4g -Xms4g" GenomicsDBImport \
 *      -V data/gvcfs/mother.g.vcf.gz \
 *      -V data/gvcfs/father.g.vcf.gz \
 *      -V data/gvcfs/son.g.vcf.gz \
 *      --genomicsdb-workspace-path my_database \
 *      --tmp-dir=/path/to/large/tmp \
 *      -L 20
 *  </pre>
 *
 *  Provide sample GVCFs in a map file.
 *
 *  <pre>
 *    gatk --java-options "-Xmx4g -Xms4g" \
 *       GenomicsDBImport \
 *       --genomicsdb-workspace-path my_database \
 *       --batch-size 50 \
 *       -L chr1:1000-10000 \
 *       --sample-name-map cohort.sample_map \
 *       --tmp-dir=/path/to/large/tmp \
 *       --reader-threads 5
 *  </pre>
 *
 *  The sample map is a tab-delimited text file with sample_name--tab--path_to_sample_vcf per line. Using a sample map
 *  saves the tool from having to download the GVCF headers in order to determine the sample names. Sample names in
 *  the sample name map file may have non-tab whitespace, but may not begin or end with whitespace.
 *
 *  <pre>
 *  sample1      sample1.vcf.gz
 *  sample2      sample2.vcf.gz
 *  sample3      sample3.vcf.gz
 *  </pre>
 *
 *  Add new samples to an existing genomicsdb workspace.
 *  <pre>
 *    gatk --java-options "-Xmx4g -Xms4g" GenomicsDBImport \
 *      -V data/gvcfs/mother.g.vcf.gz \
 *      -V data/gvcfs/father.g.vcf.gz \
 *      -V data/gvcfs/son.g.vcf.gz \
 *      --genomicsdb-update-workspace-path my_database \
 *      --tmp-dir=/path/to/large/tmp \
 *  </pre>
 *  In the incremental import case, no intervals are specified in the command because the tool will use the same 
 *  intervals used in the initial import. Sample map is also supported for incremental import
 *
 *  Get Picard-style interval_list from existing workspace
 *  <pre>
 *    gatk --java-options "-Xmx4g -Xms4g" GenomicsDBImport \
 *      --genomicsdb-update-workspace-path my_database \
 *      --output-interval-list-to-file /output/path/to/file
 *  </pre>
 *  The interval_list for the specified/existing workspace will be written to /output/path/to/file.
 *  This will output a Picard-style interval_list (with a sequence dictionary header)
 * <h3>Caveats</h3>
 * <ul>
 *     <li>IMPORTANT: The -Xmx value the tool is run with should be less than the total amount of physical memory available by at least a few GB, as the native TileDB library requires additional memory on top of the Java memory. Failure to leave enough memory for the native code can result in confusing error messages!</li>
 *     <li>At least one interval must be provided, unless incrementally importing new samples in which case specified intervals are ignored in favor of intervals specified in the existing workspace</li>
 *     <li>Input GVCFs cannot contain multiple entries for a single genomic position</li>
 *     <li>The --genomicsdb-workspace-path must point to a non-existent or empty directory</li>
 *     <li>The --genomicsdb-update-workspace-path must point to a existing genomicsdb workspace</li>
 *     <li>Either --genomicsdb-workspace-path or genomicsdb-update-workspace-path must be specified</li>
 *     <li>GenomicsDBImport uses temporary disk storage during import. The amount of temporary disk storage required can exceed the space available, especially when specifying a large number of intervals. The command line argument `--tmp-dir` can be used to specify an alternate temporary storage location with sufficient space..</li>
 *     <li>It is recommended that users backup existing genomicsdb workspaces before adding new samples using --genomicsdb-update-workspace-path. If the tool fails during incremental import for any reason, the workspace may be in an inconsistent/corrupted state</li>
 * </ul>
 *
 * <h3>Developer Note</h3>
 * To read data from GenomicsDB, use the query interface {@link org.genomicsdb.reader.GenomicsDBFeatureReader}
 */
@DocumentedFeature
@CommandLineProgramProperties(
    summary = "Import VCFs to GenomicsDB",
    oneLineSummary = "Import VCFs to GenomicsDB",
    programGroup = ShortVariantDiscoveryProgramGroup.class
)
public final class GenomicsDBImport extends GATKTool {

    private static final long DEFAULT_VCF_BUFFER_SIZE_PER_SAMPLE = 16*1024L;
    private static final long DEFAULT_SEGMENT_SIZE = 1048576L;
    private static final int DEFAULT_ZERO_BATCH_SIZE = 0;

    public static final String WORKSPACE_ARG_LONG_NAME = "genomicsdb-workspace-path";
    public static final String INCREMENTAL_WORKSPACE_ARG_LONG_NAME = "genomicsdb-update-workspace-path";
    public static final String SEGMENT_SIZE_ARG_LONG_NAME = "genomicsdb-segment-size";
    public static final String OVERWRITE_WORKSPACE_LONG_NAME = "overwrite-existing-genomicsdb-workspace";

    public static final String INTERVAL_LIST_LONG_NAME = "output-interval-list-to-file";

    public static final String VCF_BUFFER_SIZE_ARG_NAME = "genomicsdb-vcf-buffer-size";

    public static final String BATCHSIZE_ARG_LONG_NAME = "batch-size";
    public static final String CONSOLIDATE_ARG_NAME = "consolidate";
    public static final String SAMPLE_NAME_MAP_LONG_NAME = "sample-name-map";
    public static final String VALIDATE_SAMPLE_MAP_LONG_NAME = "validate-sample-name-map";
    public static final String MERGE_INPUT_INTERVALS_LONG_NAME = "merge-input-intervals";
    public static final String VCF_INITIALIZER_THREADS_LONG_NAME = "reader-threads";
    public static final String MAX_NUM_INTERVALS_TO_IMPORT_IN_PARALLEL = "max-num-intervals-to-import-in-parallel";
    public static final String USE_NATIVE_VCF_READER_LONG_NAME = "use-native-vcf-reader";
    public static final String MERGE_CHROMOSOMES_INTO_NUM_PARTITIONS = "merge-chromosomes-into-num-partitions";
    public static final int INTERVAL_LIST_SIZE_WARNING_THRESHOLD = 100;

    public static final String SHARED_POSIXFS_OPTIMIZATIONS = "genomicsdb-shared-posixfs-optimizations";

    @Argument(fullName = WORKSPACE_ARG_LONG_NAME,
              doc = "Workspace for GenomicsDB. Must be a POSIX file system path, but can be a relative path. " +
                    "Use this argument when creating a new GenomicsDB workspace. " +
                    "Either this or "+INCREMENTAL_WORKSPACE_ARG_LONG_NAME+" must be specified." +
                    " Must be an empty or non-existent directory.",
              mutex = {INCREMENTAL_WORKSPACE_ARG_LONG_NAME,INTERVAL_LIST_LONG_NAME})
    private String workspace;

    @Argument(fullName = INCREMENTAL_WORKSPACE_ARG_LONG_NAME,
              doc = "Workspace when updating GenomicsDB. Must be a POSIX file system path, but can be a relative path. " +
                    "Use this argument when adding new samples to an existing GenomicsDB workspace or "+
                    "when using the "+INTERVAL_LIST_LONG_NAME+" option. " +
                    "Either this or "+WORKSPACE_ARG_LONG_NAME+" must be specified. " +
                    "Must point to an existing workspace.",
              mutex = {WORKSPACE_ARG_LONG_NAME})
    private String incrementalImportWorkspace;

    @Argument(fullName = SEGMENT_SIZE_ARG_LONG_NAME,
              doc = "Buffer size in bytes allocated for GenomicsDB attributes during " +
                    "import. Should be large enough to hold data from one site. ",
              optional = true)
    private long segmentSize = DEFAULT_SEGMENT_SIZE;

    @Argument(fullName = StandardArgumentDefinitions.VARIANT_LONG_NAME,
              shortName = StandardArgumentDefinitions.VARIANT_SHORT_NAME,
              doc = "GVCF files to be imported to GenomicsDB. Each file must contain" +
                    " data for only a single sample. Either this or " + SAMPLE_NAME_MAP_LONG_NAME +
                    " must be specified.",
              optional = true,
              mutex = {SAMPLE_NAME_MAP_LONG_NAME})
    private List<String> variantPaths;

    @Argument(fullName = VCF_BUFFER_SIZE_ARG_NAME,
              doc = "Buffer size in bytes to store variant contexts." +
                    " Larger values are better as smaller values cause frequent disk writes." +
                    " Defaults to " + DEFAULT_VCF_BUFFER_SIZE_PER_SAMPLE + " which was empirically determined to work" +
                    " well for many inputs.",
              optional = true,
              minValue = 1024L,
              minRecommendedValue = 10 * 1024)
    private long vcfBufferSizePerSample = DEFAULT_VCF_BUFFER_SIZE_PER_SAMPLE;

    @Argument(fullName = OVERWRITE_WORKSPACE_LONG_NAME,
              doc = "Will overwrite given workspace if it exists. " +
                    "Otherwise a new workspace is created. " +
                    "Cannot be set to true if "+INCREMENTAL_WORKSPACE_ARG_LONG_NAME+" is also set. " +
                    "Defaults to false",
              optional = true)
    private Boolean overwriteExistingWorkspace = false;

    @Argument(fullName = BATCHSIZE_ARG_LONG_NAME,
              doc = "Batch size controls the number of samples for which readers are open at once " +
                    "and therefore provides a way to minimize memory consumption. However, it can take longer to complete. " +
                    "Use the consolidate flag if more than a hundred batches were used. This will improve feature read time. " +
                    "batchSize=0 means no batching (i.e. readers for all samples will be opened at once) " +
                    "Defaults to " + DEFAULT_ZERO_BATCH_SIZE,
              optional = true)
    private int batchSize = DEFAULT_ZERO_BATCH_SIZE;

    @Argument(fullName = CONSOLIDATE_ARG_NAME,
              doc = "Boolean flag to enable consolidation. If importing data in batches, a new fragment is created for " +
                    "each batch. In case thousands of fragments are created, GenomicsDB feature readers will try " +
                    "to open ~20x as many files. Also, internally GenomicsDB would consume more memory to maintain " +
                    "bookkeeping data from all fragments. Use this flag to merge all fragments into one. " +
                    "Merging can potentially improve read performance, however overall benefit might not be noticeable " +
                    "as the top Java layers have significantly higher overheads. This flag has no effect if only one " +
                    "batch is used. Defaults to false",
              optional = true)
    private Boolean doConsolidation = false;

    @Advanced
    @Argument(fullName = SAMPLE_NAME_MAP_LONG_NAME,
            doc = "Path to file containing a mapping of sample name to file uri in tab delimited format.  If this is " +
                    "specified then the header from the first sample will be treated as the merged header rather than " +
                    "merging the headers, and the sample names will be taken from this file.  This may be used to rename " +
                    "input samples. This is a performance optimization that relaxes the normal checks for consistent " +
                    "headers.  Using vcfs with incompatible headers may result in silent data corruption.",
            optional = true,
            mutex = {StandardArgumentDefinitions.VARIANT_LONG_NAME})
    private String sampleNameMapFile;

    @Argument(fullName = VALIDATE_SAMPLE_MAP_LONG_NAME,
            doc = "Boolean flag to enable checks on the sampleNameMap file. If true, tool checks whether" +
                "feature readers are valid and shows a warning if sample names do not match with the headers. " +
                "Defaults to false",
            optional = true)
    private Boolean validateSampleToReaderMap = false;

    @Argument(fullName = MERGE_INPUT_INTERVALS_LONG_NAME,
            doc = "Boolean flag to import all data in between intervals.  Improves performance using large lists of " +
                "intervals, as in exome sequencing, especially if GVCF data only exists for specified intervals.")
    private boolean mergeInputIntervals = false;

    @Argument(fullName = INTERVAL_LIST_LONG_NAME,
            doc = "Path to output file where intervals from existing workspace should be written." +
                  "If this option is specified, the tools outputs the interval_list of the workspace pointed to " +
                  "by "+INCREMENTAL_WORKSPACE_ARG_LONG_NAME+" at the path specified here in a Picard-style interval_list " +
                  "with a sequence dictionary header",
            optional= true,
            mutex = {WORKSPACE_ARG_LONG_NAME})
    private String intervalListOutputPathString;

    @Advanced
    @Argument(fullName = VCF_INITIALIZER_THREADS_LONG_NAME,
            doc = "How many simultaneous threads to use when opening VCFs in batches; higher values may improve performance " +
                    "when network latency is an issue. Multiple reader threads are not supported when running with multiple intervals.",
            optional = true,
            minValue = 1)
    private int vcfInitializerThreads = 1;

    @Advanced
    @Argument(fullName = MAX_NUM_INTERVALS_TO_IMPORT_IN_PARALLEL,
            doc = "Max number of intervals to import in parallel; higher values may improve performance, but require more" +
                  " memory and a higher number of file descriptors open at the same time",
            optional = true,
            minValue = 1)
    private int maxNumIntervalsToImportInParallel = 1;

<<<<<<< HEAD
    @Advanced
    @Argument(fullName = USE_NATIVE_VCF_READER_LONG_NAME,
            shortName = USE_NATIVE_VCF_READER_LONG_NAME,
            doc = "Use htslib to read the VCFs instead of using FeatureReaders. This will dramatically reduce memory usage " +
                  "and potentially speed up the import, but requires the VCFs be normalized, block-compressed and indexed. Also, " +
                  "does not check for potentially unsupported MNPs.",
            optional = true)
    private boolean useNativeVcfReader = false;

    @Advanced
    @Argument(fullName = MERGE_CHROMOSOMES_INTO_NUM_PARTITIONS,
            shortName = MERGE_CHROMOSOMES_INTO_NUM_PARTITIONS,
            doc = "Number of GenomicsDB arrays to merge input intervals into. Defaults to 0, which disables this merging. " +
                  "This option can only be used if entire chromosomes are specified as intervals. The tool will not split up " +
                  "a chromosome into multiple arrays, which means the actual number of partitions may be less than what is " +
                  "specified for this argument. This can improve performance in the " +
                  "case where the user is trying to import a very large number of chromosomes (larger than " + 
                  INTERVAL_LIST_SIZE_WARNING_THRESHOLD,
            optional = true,
            minValue = 0)
    private int mergeChromosomesIntoNumPartitions = 0;
=======
    @Argument(fullName = SHARED_POSIXFS_OPTIMIZATIONS,
            doc = "Allow for optimizations to improve the usability and performance for shared Posix Filesystems(e.g. NFS, Lustre). " +
                  "If set, file level locking is disabled and file system writes are minimized by keeping a higher number of " +
                  "file descriptors open for longer periods of time. Use with " + BATCHSIZE_ARG_LONG_NAME + " option if keeping a " +
                  "large number of file descriptors open is an issue",
            optional = true)
    private boolean sharedPosixFSOptimizations = false;
>>>>>>> 7f637eb8

    //executor service used when vcfInitializerThreads > 1
    private ExecutorService inputPreloadExecutorService;

    /**
     * Get the largest interval per contig that contains the intervals specified on the command line.
     * @param getIntervals intervals to be transformed
     * @param sequenceDictionary used to validate intervals
     * @return a list of one interval per contig spanning the input intervals after processing and validation
     */
    @Override
    protected List<SimpleInterval> transformTraversalIntervals(final List<SimpleInterval> getIntervals, final SAMSequenceDictionary sequenceDictionary) {
        if (mergeInputIntervals) {
            return IntervalUtils.getSpanningIntervals(getIntervals, sequenceDictionary);
        } else {
            return getIntervals;
        }
    }

    @Override
    public int getDefaultCloudPrefetchBufferSize() {
        // Empirical testing has shown that this tool performs best at scale with cloud buffering
        // disabled. With cloud buffering on and thousands of concurrent GenomicsDBImport tasks,
        // we do too many simultaneous GCS accesses (since the prefetcher spawns a new thread for each
        // reader upon a query) and start seeing intermittent failures, even with aggressive retries.
        return 0;
    }

    @Override
    public int getDefaultCloudIndexPrefetchBufferSize() {
        // Empirical testing has shown that this tool performs best at scale with cloud buffering
        // disabled. With cloud buffering on and thousands of concurrent GenomicsDBImport tasks,
        // we do too many simultaneous GCS accesses (since the prefetcher spawns a new thread for each
        // reader upon a query) and start seeing intermittent failures, even with aggressive retries.
        return 0;
    }

    @Override
    public String getProgressMeterRecordLabel() { return "batches"; }

    // Intervals from command line (merged if specified)
    private List<SimpleInterval> intervals;

    // Sorted mapping between sample names and corresponding GVCF file name
    //
    // IMPORTANT: This must be sorted or it will result in sample name swaps in the output database.
    // This happens because the callset json is generated independently from the import process
    // each imported batch is then sorted, so if we have an unsorted list we'll end up with different global vs batch
    // sorting.
    // We preemptively sort here so we will have consistent sorting.
    private SortedMap<String, URI> sampleNameToVcfPath = new TreeMap<>();

    // Needed as smartMergeHeaders() returns a set of VCF header lines
    private Set<VCFHeaderLine> mergedHeaderLines = null;

    // sequence dictionary created from the merged header
    private SAMSequenceDictionary mergedHeaderSequenceDictionary;

    // Path to vidmap file to be written by GenomicsDBImporter
    private String vidMapJSONFile;

    // Path to callsetmap file to be written by GenomicsDBImporter
    private String callsetMapJSONFile;

    // Path to combined VCF header file to be written by GenomicsDBImporter
    private String vcfHeaderFile;

    // GenomicsDB callset map protobuf structure containing all callset names
    // used to write the callset json file on traversal success
    private GenomicsDBCallsetsMapProto.CallsetMappingPB callsetMappingPB;

    //in-progress batchCount
    private int batchCount = 1;

    // true if genomicsdb-update-workspace-path is specified
    private Boolean doIncrementalImport = false;

    // true if --output-interval-list-file is specified
    private Boolean getIntervalsFromExistingWorkspace = false;

    /**
     * Before traversal starts, create the feature readers
     * for all the input GVCFs, create the merged header and
     * initialize the interval
     */
    @Override
    public void onStartup() {
        initializeWorkspaceAndToolMode();
        assertVariantPathsOrSampleNameFileWasSpecified();
        assertOverwriteWorkspaceAndIncrementalImportMutuallyExclusive();
        initializeHeaderAndSampleMappings();
        initializeIntervals();
        super.onStartup();
    }

    private void initializeWorkspaceAndToolMode() {
        if (incrementalImportWorkspace != null && !incrementalImportWorkspace.isEmpty()) {
            doIncrementalImport = true;
            workspace = incrementalImportWorkspace;
            if (intervalListOutputPathString != null && !intervalListOutputPathString.isEmpty()) {
                getIntervalsFromExistingWorkspace = true;
            }
        }
        
    }

    private void assertOverwriteWorkspaceAndIncrementalImportMutuallyExclusive() {
        if (overwriteExistingWorkspace && doIncrementalImport) {
            throw new CommandLineException(OVERWRITE_WORKSPACE_LONG_NAME + " cannot be set to true when " +
                    INCREMENTAL_WORKSPACE_ARG_LONG_NAME + " is set");
        }
    }

    private void assertVariantPathsOrSampleNameFileWasSpecified(){
        if ( (variantPaths == null || variantPaths.isEmpty()) && sampleNameMapFile == null && !getIntervalsFromExistingWorkspace) {
            throw new CommandLineException.MissingArgument(StandardArgumentDefinitions.VARIANT_LONG_NAME,
                                                       "One of --" + StandardArgumentDefinitions.VARIANT_LONG_NAME + " or --" + SAMPLE_NAME_MAP_LONG_NAME + " must be specified" );
        }
    }

    private static void assertVariantFileIsCompressedAndIndexed(final Path path) {
        if (!path.toString().toLowerCase().endsWith(FileExtensions.COMPRESSED_VCF)) {
            throw new UserException("Input variant files must be block compressed vcfs when using " +
                USE_NATIVE_VCF_READER_LONG_NAME + ", but " + path.toString() + " does not appear to be");
        }
        Path indexPath = path.resolveSibling(path.getFileName() + FileExtensions.COMPRESSED_VCF_INDEX);
        IOUtils.assertFileIsReadable(indexPath);
    }

    /**
     * sets the values of mergedHeaderLines, mergedHeaderSequenceDictionary, and sampleNameToVcfPath
     */
    private void initializeHeaderAndSampleMappings() {
        // Only one of -V and --sampleNameMapFile may be specified
        if (variantPaths != null && variantPaths.size() > 0) {
            // -V was specified
            final List<VCFHeader> headers = new ArrayList<>(variantPaths.size());
            for (final String variantPathString : variantPaths) {
                final Path variantPath = IOUtils.getPath(variantPathString);
                if (useNativeVcfReader) {
                    assertVariantFileIsCompressedAndIndexed(variantPath);
                }
                final  VCFHeader header = getHeaderFromPath(variantPath);
                Utils.validate(header != null, "Null header was found in " + variantPath + ".");
                assertGVCFHasOnlyOneSample(variantPathString, header);
                headers.add(header);

                final String sampleName = header.getGenotypeSamples().get(0);
                try {
                    final URI previousPath = sampleNameToVcfPath.put(sampleName, new URI(variantPathString));
                    if (previousPath != null) {
                        throw new UserException("Duplicate sample: " + sampleName + ". Sample was found in both "
                                + variantPath.toUri() + " and " + previousPath + ".");
                    }
                }
                catch(final URISyntaxException e) {
                    throw new UserException("Malformed URI "+e.toString(), e);
                }
            }
            mergedHeaderLines = VCFUtils.smartMergeHeaders(headers, true);
            mergedHeaderSequenceDictionary = new VCFHeader(mergedHeaderLines).getSequenceDictionary();
            mergedHeaderLines.addAll(getDefaultToolVCFHeaderLines());

        } else if (sampleNameMapFile != null) {
            // --sampleNameMap was specified

            //it's VERY IMPORTANT that this map is Sorted according to String's natural ordering, if it is not
            //the resulting database will have incorrect sample names
            //see https://github.com/broadinstitute/gatk/issues/3682 for more information
            sampleNameToVcfPath = loadSampleNameMapFileInSortedOrder(IOUtils.getPath(sampleNameMapFile), useNativeVcfReader);
            final Path firstHeaderPath = IOUtils.getPath(sampleNameToVcfPath.entrySet().iterator().next().getValue().toString());
            final VCFHeader header = getHeaderFromPath(firstHeaderPath);
            //getMetaDataInInputOrder() returns an ImmutableSet - LinkedHashSet is mutable and preserves ordering
            mergedHeaderLines = new LinkedHashSet<VCFHeaderLine>(header.getMetaDataInInputOrder());
            mergedHeaderSequenceDictionary = header.getSequenceDictionary();
            mergedHeaderLines.addAll(getDefaultToolVCFHeaderLines());
        }
        else if (getIntervalsFromExistingWorkspace){
            final String vcfHeader = IOUtils.appendPathToDir(workspace, GenomicsDBConstants.DEFAULT_VCFHEADER_FILE_NAME);
            IOUtils.assertPathsAreReadable(vcfHeader);
            final String header = GenomicsDBUtils.readEntireFile(vcfHeader);
            try {
                File tempHeader = File.createTempFile("tempheader", ".vcf");
                tempHeader.deleteOnExit();
                Files.write(tempHeader.toPath(), header.getBytes(StandardCharsets.UTF_8));
                mergedHeaderSequenceDictionary = VCFFileReader.getSequenceDictionary(tempHeader);
            } catch (final IOException e) {
                throw new UserException("Unable to create temporary header file to get sequence dictionary");
            }
        }
        else {
            throw new UserException(StandardArgumentDefinitions.VARIANT_LONG_NAME+" or "+
                    SAMPLE_NAME_MAP_LONG_NAME+" must be specified unless "+
                    INTERVAL_LIST_LONG_NAME+" is specified");
        }


        if ( mergedHeaderSequenceDictionary == null) {
            throw new UserException("The merged vcf header has no sequence dictionary. Please provide a header that contains a sequence dictionary.");
        }
    }

    private VCFHeader getHeaderFromPath(final Path variantPath) {
        try(final FeatureReader<VariantContext> reader = getReaderFromPath(variantPath)) {
            return (VCFHeader) reader.getHeader();
        } catch (final IOException e) {
            throw new UserException("Error while reading vcf header from " + variantPath.toUri(), e);
        }
    }

    private static void assertGVCFHasOnlyOneSample(final String variantPath, final VCFHeader header) {
        // A GVCF file must contain only one sample, throw an exception otherwise
        final int numberOfSamples = header.getNGenotypeSamples();
        if (numberOfSamples != 1) {
            throw new UserException("Input GVCF: " + variantPath + " was expected to contain a single sample but actually contained " + numberOfSamples + " samples.");
        }
    }

    /**
     * load a tab delimited new line separated file of sample name to URI mapping:
     * this maintains the keys in the same order that they appeared in the file
     *
     * this tool should only call {@link #loadSampleNameMapFileInSortedOrder(Path)},
     * this version is exposed for the benefit of {@link org.broadinstitute.hellbender.tools.FixCallSetSampleOrdering}
     *
     * ex:
     *
     * Sample1\tpathToSample1.vcf\n
     * Sample2\tpathTosample2.vcf\n
     * ...
     *
     * The sample names must be unique.
     * @param sampleToFileMapPath path to the mapping file
     * @return map of sample name to corresponding file, the map will be ordered according to the order in the input file
     */
    public static LinkedHashMap<String, URI> loadSampleNameMapFile(final Path sampleToFileMapPath) {
        return loadSampleNameMapFile(sampleToFileMapPath, false);
    }

    private static LinkedHashMap<String, URI> loadSampleNameMapFile(final Path sampleToFileMapPath,
            final boolean checkVcfIsCompressedAndIndexed) {
        try {
            final List<String> lines = Files.readAllLines(sampleToFileMapPath);
            if (lines.isEmpty()) {
                throw new UserException.BadInput( "At least 1 sample is required but none were found in the sample mapping file");
            }

            final LinkedHashMap<String, URI> sampleToFilename = new LinkedHashMap<>();
            for ( final String line : lines) {
                final String[] split = line.split("\\t",-1);
                if (split.length != 2) {
                    throw new UserException.BadInput("Expected a file with 2 fields per line in the format\nSample\tFile\n but found line: \""
                            + line +"\" with "+split.length+" fields");
                }
                if ( !split[0].trim().equals(split[0]) || split[0].trim().isEmpty()
                        || split[1].trim().isEmpty()) {
                    throw new UserException.BadInput("Expected a file of format\nSample\tFile\n but found line: '" + line + "'\nValid sample names must be non-empty strings that cannot begin or end with whitespace and valid file names must be non-empty and not all whitespace");
                }
                final String sample = split[0];
                final String path = split[1].trim();
                try {
                    final URI oldPath = sampleToFilename.put(sample, new URI(path));
                    if (oldPath != null){
                        throw new UserException.BadInput("Found two mappings for the same sample: " + sample + "\n" + path + "\n" + oldPath );
                    }
                    if (checkVcfIsCompressedAndIndexed) {
                        assertVariantFileIsCompressedAndIndexed(IOUtils.getPath(path));
                    }
                }
                catch(final URISyntaxException e) {
                    throw new UserException("Malformed URI "+e.toString());
                }
            }
            return sampleToFilename;
        } catch (final IOException e) {
            throw new UserException.CouldNotReadInputFile(sampleToFileMapPath, "exception while reading sample->filename mapping file",  e);
        }
    }

    /**
     * load a tab delimited new line separated file of sample name to URI mapping:
     *
     * ex:
     * Sample1\tpathToSample1.vcf\n
     * Sample2\tpathTosample2.vcf\n
     * ...
     *
     * The sample names must be unique.
     * @param sampleToFileMapPath path to the mapping file
     * @param checkVcfIsCompressedAndIndexed boolean indicating whether to check vcf is compressed and indexed
     * @return map of sample name to corresponding file, sorted by sample name
     */
    public static SortedMap<String, URI> loadSampleNameMapFileInSortedOrder(final Path sampleToFileMapPath,
            final boolean checkVcfIsCompressedAndIndexed){
        return new TreeMap<>(loadSampleNameMapFile(sampleToFileMapPath, checkVcfIsCompressedAndIndexed));
    }

    /**
     * write out interval list to file
     */
    private void writeIntervalListToFile() {
        final IntervalList outputList = new IntervalList(getBestAvailableSequenceDictionary());
        intervals.forEach(i -> outputList.add(new Interval(i.getContig(), i.getStart(), i.getEnd())));
        final Path intervalListOutputPath = IOUtils.getPath(intervalListOutputPathString);
        outputList.write(intervalListOutputPath.toFile());
    }

    /**
     * Before traversal, fix configuration parameters and initialize
     * GenomicsDB. Hard-coded to handle only VCF files and headers
     */
    @Override
    public void onTraversalStart() {
        if (getIntervalsFromExistingWorkspace) {
            // intervals may be null if merge-contigs-into-num-partitions was used to create workspace
            // if so, we need to wait for vid to be generated before writing out interval list
            return;
        }
        String workspaceDir = BucketUtils.makeFilePathAbsolute(overwriteCreateOrCheckWorkspace());
        vidMapJSONFile = IOUtils.appendPathToDir(workspaceDir, GenomicsDBConstants.DEFAULT_VIDMAP_FILE_NAME);
        callsetMapJSONFile = IOUtils.appendPathToDir(workspaceDir, GenomicsDBConstants.DEFAULT_CALLSETMAP_FILE_NAME);
        vcfHeaderFile = IOUtils.appendPathToDir(workspaceDir, GenomicsDBConstants.DEFAULT_VCFHEADER_FILE_NAME);

        if (doIncrementalImport) {
            logger.info("Callset Map JSON file will be re-written to " + callsetMapJSONFile);
            logger.info("Incrementally importing to workspace - " + workspaceDir);
        } else {
            logger.info("Vid Map JSON file will be written to " + vidMapJSONFile);
            logger.info("Callset Map JSON file will be written to " + callsetMapJSONFile);
            logger.info("Complete VCF Header will be written to " + vcfHeaderFile);
            logger.info("Importing to workspace - " + workspaceDir);
        }
        initializeInputPreloadExecutorService();
    }

    private void initializeInputPreloadExecutorService() {
        if( vcfInitializerThreads > 1) {
            if( intervals != null && intervals.size() == 1) {
                final ThreadFactory threadFactory = new ThreadFactoryBuilder()
                    .setNameFormat("readerInitializer-thread-%d")
                    .setDaemon(true)
                    .build();
                this.inputPreloadExecutorService = Executors.newFixedThreadPool(vcfInitializerThreads, threadFactory);
            }
            else {
                logger.warn("GenomicsDBImport cannot use multiple VCF reader threads for initialization when the "
                    + "number of intervals is greater than 1. Falling back to serial VCF reader initialization.");
                inputPreloadExecutorService = null;
            }
        } else {
            inputPreloadExecutorService = null;
        }
    }

    private Map<String, FeatureReader<VariantContext>> createSampleToReaderMap(
            final Map<String, URI> sampleNameToVcfPath, final int batchSize, final int index) {
        // TODO: fix casting since it's really ugly
        return inputPreloadExecutorService != null ?
                getFeatureReadersInParallel((SortedMap<String, URI>) sampleNameToVcfPath, batchSize, index)
                : getFeatureReadersSerially(sampleNameToVcfPath, batchSize, index);
    }

    private Void logMessageOnBatchCompletion(final BatchCompletionCallbackFunctionArgument arg) {
        progressMeter.update(null);
        logger.info("Done importing batch " + arg.batchCount + "/" + arg.totalBatchCount);
        this.batchCount = arg.batchCount + 1;
        return null;
    }

    private GenomicsDBImportConfiguration.Partition createPartitionWithBeginAndEnd(
            Coordinates.GenomicsDBColumn begin, Coordinates.GenomicsDBColumn end) {
        GenomicsDBImportConfiguration.Partition.Builder partitionBuilder = GenomicsDBImportConfiguration.Partition.newBuilder();
        partitionBuilder.setBegin(begin);
        partitionBuilder.setEnd(end);
        partitionBuilder.setWorkspace(workspace);
        partitionBuilder.setGenerateArrayNameFromPartitionBounds(true);
        return partitionBuilder.build();
    }

    private List<GenomicsDBImportConfiguration.Partition> generatePartitionListFromWorkspace(final String workspace) {
        String[] partitions = GenomicsDBUtils.listGenomicsDBArrays(workspace);
        List<GenomicsDBImportConfiguration.Partition> configPartitions = new ArrayList<>();
        for (int i=0; i<partitions.length; i++) {
            long[] bounds = GenomicsDBUtils.getArrayColumnBounds(workspace, partitions[i]);
            Coordinates.GenomicsDBColumn.Builder beginBuilder = Coordinates.GenomicsDBColumn.newBuilder();
            Coordinates.GenomicsDBColumn.Builder endBuilder = Coordinates.GenomicsDBColumn.newBuilder();
            beginBuilder.setTiledbColumn(bounds[0]);
            endBuilder.setTiledbColumn(bounds[1]);
            configPartitions.add(createPartitionWithBeginAndEnd(beginBuilder.build(), endBuilder.build()));
            /* TODO MTL add exception here if can't read metadata file?
                throw new UserException(
                    "Workspace contains array name that doesn't fit the <contig><delim><startpos><delim><endpos> format:"+
                    partitions[i]+" where <delim> is "+Constants.CHROMOSOME_FOLDER_DELIMITER_SYMBOL_REGEX+
                    "\nWas the specified workspace created using GenomicsDBImport?");
            */
        }
        return configPartitions;
    }

    private List<GenomicsDBImportConfiguration.Partition> generatePartitionListFromIntervals(List<SimpleInterval> chromosomeIntervals) {
        return chromosomeIntervals.stream().map(interval -> {
            Coordinates.ContigPosition.Builder contigPositionBuilder = Coordinates.ContigPosition.newBuilder();
            Coordinates.GenomicsDBColumn.Builder beginBuilder = Coordinates.GenomicsDBColumn.newBuilder();
            Coordinates.GenomicsDBColumn.Builder endBuilder = Coordinates.GenomicsDBColumn.newBuilder();
            //begin
            contigPositionBuilder.setContig(interval.getContig()).setPosition(interval.getStart());
            beginBuilder.setContigPosition(contigPositionBuilder.build());
            //end
            contigPositionBuilder.setPosition(interval.getEnd());
            endBuilder.setContigPosition(contigPositionBuilder.build());
            return createPartitionWithBeginAndEnd(beginBuilder.build(), endBuilder.build());
        }).collect(Collectors.toList());
    }

    private void generateIntervalListFromVidMap() {
        try {
            GenomicsDBVidMapProto.VidMappingPB vidMapPB = 
                org.broadinstitute.hellbender.tools.genomicsdb.GenomicsDBUtils.getProtobufVidMappingFromJsonFile(vidMapJSONFile);
    
            String[] partitions = GenomicsDBUtils.listGenomicsDBArrays(workspace);
            intervals = new ArrayList<>();
            for (int i=0; i<partitions.length; i++) {
                long[] bounds = GenomicsDBUtils.getArrayColumnBounds(workspace, partitions[i]);
                // merge-contigs-into-num-partitions ensures entire contigs are within a given partition
                // so we just check here that contig starts within the given bounds
                // TODO MTL catch exception for getarraycolumnbounds here?
                intervals.addAll(vidMapPB.getContigsList().stream()
                        .filter(x -> x.getTiledbColumnOffset() >= bounds[0] &&  
                        x.getTiledbColumnOffset() <= bounds[1])
                        .map(x -> new SimpleInterval(x.getName(), 1, Math.toIntExact(x.getLength())))
                        .collect(Collectors.toList()));
            }
        } catch (final IOException e) {
            throw new UserException("Could not get vid map protobuf from file:" + vidMapJSONFile + 
                    ". Is the workspace corrupted?");
        }
    }

    private void generateIntervalListFromWorkspace() {
        String[] partitions = GenomicsDBUtils.listGenomicsDBArrays(workspace);
        intervals = new ArrayList<>();
        for (int i=0; i<partitions.length; i++) {
            String[] partitionInfo = partitions[i].split(Constants.CHROMOSOME_FOLDER_DELIMITER_SYMBOL_REGEX);
            if (partitionInfo.length != 3) {
                // if  merge-contigs-into-num-partitions was used we may need to use
                // some metadata instead of array names for partition bounds
                return;
            }
            final String contig = partitionInfo[0];
            final int start = Integer.parseInt(partitionInfo[1]);
            final int end = Integer.parseInt(partitionInfo[2]);
            intervals.add(new SimpleInterval(contig, start, end));
        }
    }

    private ImportConfig createImportConfig(final int batchSize) {
        final List<GenomicsDBImportConfiguration.Partition> partitions = intervals == null ? 
                generatePartitionListFromWorkspace(workspace) : generatePartitionListFromIntervals(intervals);
        GenomicsDBImportConfiguration.ImportConfiguration.Builder importConfigurationBuilder =
                GenomicsDBImportConfiguration.ImportConfiguration.newBuilder();
        importConfigurationBuilder.addAllColumnPartitions(partitions);
        importConfigurationBuilder.setSizePerColumnPartition(vcfBufferSizePerSample);
        importConfigurationBuilder.setFailIfUpdating(true && !doIncrementalImport);
        importConfigurationBuilder.setSegmentSize(segmentSize);
        importConfigurationBuilder.setConsolidateTiledbArrayAfterLoad(doConsolidation);
        importConfigurationBuilder.setEnableSharedPosixfsOptimizations(sharedPosixFSOptimizations);
        ImportConfig importConfig = new ImportConfig(importConfigurationBuilder.build(), validateSampleToReaderMap, true,
                batchSize, mergedHeaderLines, sampleNameToVcfPath, useNativeVcfReader ? null : this::createSampleToReaderMap, 
                doIncrementalImport);
        importConfig.setOutputCallsetmapJsonFile(callsetMapJSONFile);
        importConfig.setOutputVidmapJsonFile(vidMapJSONFile);
        importConfig.setOutputVcfHeaderFile(vcfHeaderFile);
        importConfig.setUseSamplesInOrder(true);
        importConfig.setFunctionToCallOnBatchCompletion(this::logMessageOnBatchCompletion);
        return importConfig;
    }

    /**
     * A complete traversal from start to finish. This method will import all samples
     * specified in the input GVCF files.
     */
    @Override
    public void traverse() {
        // if we're just trying to get interval list, might need to generate intervals from vid
        // which only gets created with GenomicsDBImporter
        if (getIntervalsFromExistingWorkspace) {
            if (intervals == null) {
                generateIntervalListFromVidMap();
            }
            writeIntervalListToFile();
            return;
        }
        // Force the progress meter to update after every batch
        progressMeter.setRecordsBetweenTimeChecks(1L);

        final int sampleCount = sampleNameToVcfPath.size();
        final int updatedBatchSize = (batchSize == DEFAULT_ZERO_BATCH_SIZE) ? sampleCount : batchSize;
        final ImportConfig importConfig = createImportConfig(updatedBatchSize);

        GenomicsDBImporter importer;
        try {
            importer = new GenomicsDBImporter(importConfig);
            // Modify importer directly from updateImportProtobufVidMapping.
            org.broadinstitute.hellbender.tools.genomicsdb.GenomicsDBUtils.updateImportProtobufVidMapping(importer);
            if (mergeChromosomesIntoNumPartitions != 0) {
                if (!doIncrementalImport) {
                    importer.coalesceContigsIntoNumPartitions(mergeChromosomesIntoNumPartitions);
                }
                else {
                    logger.warn(INCREMENTAL_WORKSPACE_ARG_LONG_NAME+" was set, so ignoring " +
                        MERGE_CHROMOSOMES_INTO_NUM_PARTITIONS + ". When updating workspaces, " +
                        "GenomicsDBImport must use the same partition boundaries/intervals as the original import"); 
                }
            }
            importer.executeImport(maxNumIntervalsToImportInParallel);
        } catch (final IOException e) {
            throw new UserException("Error initializing GenomicsDBImporter", e);
        } catch (final IllegalArgumentException iae) {
            throw new GATKException("Null feature reader found in sampleNameMap file: " + sampleNameMapFile, iae);
        } catch (final CompletionException ce) {
            throw (ce.getCause() instanceof RuntimeException ? (RuntimeException) ce.getCause() : ce);
        }
    }

    @Override
    public Object onTraversalSuccess() {
        if (getIntervalsFromExistingWorkspace) {
            logger.info("Interval list generated!");
        } else if (batchSize == DEFAULT_ZERO_BATCH_SIZE) {
            logger.info("Import completed!");
        } else {
            logger.info("Import of all batches to GenomicsDB completed!");
        }
        return true;
    }

    /**
     * Method to create feature readers for input files or GCS URLs
     * in the current batch
     *
     * @param sampleNametoPath  Sample name to file name mapping
     * @param batchSize  Current batch size
     * @param lowerSampleIndex  0-based Lower bound of sample index -- inclusive
     * @return  Feature readers to be imported in the current batch, sorted by sample name
     */
    private SortedMap<String, FeatureReader<VariantContext>> getFeatureReadersInParallel(
            final SortedMap<String, URI> sampleNametoPath, final int batchSize, final int lowerSampleIndex) {
        final SortedMap<String, FeatureReader<VariantContext>> sampleToReaderMap = new TreeMap<>();
        logger.info("Starting batch input file preload");
        final Map<String, Future<FeatureReader<VariantContext>>> futures = new LinkedHashMap<>();
        final List<String> sampleNames = new ArrayList<>(sampleNametoPath.keySet());
        for(int i = lowerSampleIndex; i < sampleNametoPath.size() && i < lowerSampleIndex+batchSize; ++i) {
            final String sampleName = sampleNames.get(i);
            futures.put(sampleName, inputPreloadExecutorService.submit(() -> {
                final Path variantPath = IOUtils.getPath(sampleNametoPath.get(sampleName).toString());
                try {
                    return new InitializedQueryWrapper(getReaderFromPath(variantPath), intervals.get(0));
                } catch (final IOException e) {
                    throw new UserException.CouldNotReadInputFile("Couldn't read file: " + variantPath.toUri(), e);
                }
            }));
        }

        futures.forEach((sampleName, future) -> {
            try {
                final FeatureReader<VariantContext> reader = future.get();
                sampleToReaderMap.put(sampleName, reader);
            } catch (InterruptedException | ExecutionException e) {
                throw new UserException.CouldNotReadInputFile("Failure while waiting for FeatureReader to initialize ",
                                                              e);
            }
        });
        logger.info("Finished batch preload");
        logger.info("Importing batch " + this.batchCount + " with " + sampleToReaderMap.size() + " samples");
        return sampleToReaderMap;
    }

    private SortedMap<String, FeatureReader<VariantContext>> getFeatureReadersSerially(final Map<String, URI> sampleNameToPath,
                                                                                 final int batchSize, final int lowerSampleIndex){
        final SortedMap<String, FeatureReader<VariantContext>> sampleToReaderMap = new TreeMap<>();
        final List<String> sampleNames = new ArrayList<>(sampleNameToPath.keySet());
        for(int i = lowerSampleIndex; i < sampleNameToPath.size() && i < lowerSampleIndex+batchSize; ++i) {
            final String sampleName = sampleNames.get(i);
            final FeatureReader<VariantContext> reader = getReaderFromPath(IOUtils.getPath(sampleNameToPath.get(sampleName).toString()));
            sampleToReaderMap.put(sampleName, reader);
        }
        logger.info("Importing batch " + this.batchCount + " with " + sampleToReaderMap.size() + " samples");
        return sampleToReaderMap;
    }

    /**
     * Creates a feature reader object from a given VCF URI (can also be
     * a local file path) and returns it
     * @return  Feature reader
     * @param variantPath
     */
    private FeatureReader<VariantContext> getReaderFromPath(final Path variantPath) {
        final String variantURI = variantPath.toAbsolutePath().toUri().toString();
        try {
            final FeatureReader<VariantContext> reader = AbstractFeatureReader.getFeatureReader(variantURI, null, new VCFCodec(), true,
                    BucketUtils.getPrefetchingWrapper(cloudPrefetchBuffer),
                    BucketUtils.getPrefetchingWrapper(cloudIndexPrefetchBuffer));

            /* Anonymous FeatureReader subclass that wraps returned iterators to ensure that the GVCFs do not
             * contain MNPs.
             */
            return new FeatureReader<VariantContext>() {
                /** Iterator that asserts that variants are not MNPs. */
                class NoMnpIterator implements CloseableTribbleIterator<VariantContext> {
                    private final CloseableTribbleIterator<VariantContext> inner;
                    NoMnpIterator(CloseableTribbleIterator<VariantContext> inner) { this.inner = inner; }
                    @Override public void close() { inner.close(); }
                    @Override public Iterator<VariantContext> iterator() { return this; }
                    @Override public boolean hasNext() { return inner.hasNext(); }
                    @Override
                    public VariantContext next() {
                        if (!hasNext()) throw new NoSuchElementException();
                        final VariantContext vc = inner.next();
                        if (GATKVariantContextUtils.isUnmixedMnpIgnoringNonRef(vc)) {
                            throw new UserException.BadInput(String.format(
                                    "GenomicsDBImport does not support GVCFs with MNPs. MNP found at %1s:%2d in VCF %3s",
                                    vc.getContig(), vc.getStart(), variantPath.toAbsolutePath()
                            ));
                        }

                        return vc;
                    }
                }

                @Override public void close() throws IOException { reader.close(); }
                @Override public List<String> getSequenceNames() { return reader.getSequenceNames(); }
                @Override public Object getHeader() { return reader.getHeader(); }
                @Override public boolean isQueryable() { return reader.isQueryable(); }

                @Override public CloseableTribbleIterator<VariantContext> query(Locatable locus) throws IOException {
                    return new NoMnpIterator(reader.query(locus));
                }
                @Override public CloseableTribbleIterator<VariantContext> query(String chr, int start, int end) throws IOException {
                    return new NoMnpIterator(reader.query(chr, start, end));
                }

                @Override public CloseableTribbleIterator<VariantContext> iterator() throws IOException {
                    return new NoMnpIterator(reader.iterator());
                }
            };
        } catch (final TribbleException e){
            throw new UserException("Failed to create reader from " + variantURI, e);
        }
    }

    /**
     * Input argument "overwriteExistingWorkspace" defaults to false.
     * The tool creates a new workspace if it doesn't exist, or checks that
     * a workspace exists in the incremental import case. Deletes
     * an existing workspace if argument is true
     *
     * @return  The workspace directory
     */
    private String overwriteCreateOrCheckWorkspace() {
        String workspaceDir = BucketUtils.makeFilePathAbsolute(workspace);
        // From JavaDoc for GenomicsDBUtils.createTileDBWorkspace
        //   returnCode = 0 : OK. If overwriteExistingWorkspace is true and the workspace exists, it is deleted first.
        //   returnCode = -1 : path was not a directory
        //   returnCode = -2 : failed to create workspace
        //   returnCode = 1 : if overwriteExistingWorkspace is false, return 1 if directory already exists
        int returnCode = GenomicsDBUtils.createTileDBWorkspace(workspaceDir, overwriteExistingWorkspace);
        if (returnCode == -1) {
            throw new UnableToCreateGenomicsDBWorkspace("Error creating GenomicsDB workspace: " + workspace + " already exists and is not a directory");
        } else if (returnCode < 0) {
            throw new UnableToCreateGenomicsDBWorkspace("Error creating GenomicsDB workspace: " + workspace);
        } else if (!overwriteExistingWorkspace && returnCode == 1) {
            if (doIncrementalImport) {
                return workspaceDir;
            } else {
                throw new UnableToCreateGenomicsDBWorkspace("Error creating GenomicsDB workspace: " + workspace + " already exists");
            }
        } else {
            if (doIncrementalImport) {
                throw new UserException("We require an existing valid workspace when incremental import is set");
            }
            return workspaceDir;
        }
    }

    static class UnableToCreateGenomicsDBWorkspace extends UserException {
        private static final long serialVersionUID = 1L;

        UnableToCreateGenomicsDBWorkspace(final String message){
            super(message);
        }
    }

    /**
     * Loads our intervals using the best available sequence
     * dictionary (as returned by {@link #getBestAvailableSequenceDictionary})
     * to parse/verify them. Does nothing if no intervals were specified.
     */
    protected void initializeIntervals() {
        if (intervalArgumentCollection.intervalsSpecified()) {
            if (getIntervalsFromExistingWorkspace || doIncrementalImport) {
                logger.warn(INCREMENTAL_WORKSPACE_ARG_LONG_NAME+" was set, so ignoring specified intervals." +
                    "The tool will use the intervals specified by the initial import");
                generateIntervalListFromWorkspace();
                return;
            }
            final SAMSequenceDictionary intervalDictionary = getBestAvailableSequenceDictionary();

            if (intervalDictionary == null) {
                throw new UserException("We require at least one input source that " +
                    "has a sequence dictionary (reference or reads) when intervals are specified");
            }

            intervals = new ArrayList<>();
            final List<SimpleInterval> simpleIntervalList = intervalArgumentCollection.getIntervals(intervalDictionary);
            if (!mergeInputIntervals && simpleIntervalList.size() > INTERVAL_LIST_SIZE_WARNING_THRESHOLD) {
                logger.warn(String.format(
                        "A large number of intervals were specified. " +
                        "Using more than %d intervals in a single import is not recommended and can cause performance to suffer. " +
                        "If GVCF data only exists within those intervals, performance can be improved by aggregating intervals with the " +
                        MERGE_INPUT_INTERVALS_LONG_NAME + " argument.",
                        INTERVAL_LIST_SIZE_WARNING_THRESHOLD)
                );
            }
            intervals = mergeInputIntervals ? IntervalUtils.getSpanningIntervals(simpleIntervalList, getBestAvailableSequenceDictionary()) : simpleIntervalList;
        } else if (getIntervalsFromExistingWorkspace || doIncrementalImport) {
            // in incremental import case, we don't care if intervals were specified
            generateIntervalListFromWorkspace();
        } else {
            throw new UserException("No intervals specified");
        }
    }

    @Override
    public void onShutdown(){
        if(inputPreloadExecutorService != null) {
            inputPreloadExecutorService.shutdownNow();
        }
    }

    /**
     * Overriding getBestAvailableSequenceDictionary() to prefer the mergedVCFHeader's
     * sequence directory, if present, over any other dictionaries
     *
     * @return  Sequence directory from merged header, or super.getBestAvailableSequenceDictionary()
     *          if none
     */
    @Override
    public SAMSequenceDictionary getBestAvailableSequenceDictionary() {
        final SAMSequenceDictionary sequenceDictionary = mergedHeaderSequenceDictionary;
        if (sequenceDictionary == null) {
            return super.getBestAvailableSequenceDictionary();
        } else {
            return sequenceDictionary;
        }
    }

    /**
     * This class is a hack to force parallel loading of the headers and indexes of remote gvcf files.
     * It initializes a feature reader and starts a query.  This causes the header and index to be read, and also causes any
     * pre-fetching to begin if enabled.  It is very narrowly crafted and should not be used for other purposes.
     */
    private static final class InitializedQueryWrapper implements FeatureReader<VariantContext> {
        private final FeatureReader<VariantContext> reader;
        private final SimpleInterval interval;
        private CloseableTribbleIterator<VariantContext> query;

        private InitializedQueryWrapper(final FeatureReader<VariantContext> reader, final Locatable interval) throws IOException {
            this.reader = reader;
            this.interval = new SimpleInterval(interval);
            this.query = reader.query(interval.getContig(), interval.getStart(), interval.getEnd());
        }

        @Override
        public CloseableTribbleIterator<VariantContext> query(final String chr, final int start, final int end) {
            final SimpleInterval queryInterval = new SimpleInterval(chr, start, end);
            if( !interval.equals(queryInterval)){
                throw new GATKException("Cannot call query with different interval, expected:" + this.interval + " queried with: " + queryInterval);
            }
            if( query != null ){
                final CloseableTribbleIterator<VariantContext> tmp = query;
                query = null;
                return tmp;
            } else {
                throw new GATKException("Cannot call query twice on this wrapper.");
            }
        }

        @Override
        public CloseableTribbleIterator<VariantContext> iterator() {
            throw new UnsupportedOperationException("iterator() not supported, this should not have been called and indicates an issue with GenomicsDB integration");
        }

        @Override
        public void close() throws IOException {
            reader.close();
        }

        @Override
        public List<String> getSequenceNames() {
            throw new UnsupportedOperationException("getSequenceNames() not supported, this should not have been called and indicates an issue with GenomicsDB integration");
        }

        @Override
        public Object getHeader() {
            return reader.getHeader();
        }
    }
}
<|MERGE_RESOLUTION|>--- conflicted
+++ resolved
@@ -324,7 +324,6 @@
             minValue = 1)
     private int maxNumIntervalsToImportInParallel = 1;
 
-<<<<<<< HEAD
     @Advanced
     @Argument(fullName = USE_NATIVE_VCF_READER_LONG_NAME,
             shortName = USE_NATIVE_VCF_READER_LONG_NAME,
@@ -346,7 +345,7 @@
             optional = true,
             minValue = 0)
     private int mergeChromosomesIntoNumPartitions = 0;
-=======
+
     @Argument(fullName = SHARED_POSIXFS_OPTIMIZATIONS,
             doc = "Allow for optimizations to improve the usability and performance for shared Posix Filesystems(e.g. NFS, Lustre). " +
                   "If set, file level locking is disabled and file system writes are minimized by keeping a higher number of " +
@@ -354,7 +353,6 @@
                   "large number of file descriptors open is an issue",
             optional = true)
     private boolean sharedPosixFSOptimizations = false;
->>>>>>> 7f637eb8
 
     //executor service used when vcfInitializerThreads > 1
     private ExecutorService inputPreloadExecutorService;
